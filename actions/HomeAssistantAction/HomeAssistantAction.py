--- conflicted
+++ resolved
@@ -34,11 +34,7 @@
 gi.require_version("Gtk", "4.0")
 gi.require_version("Adw", "1")
 from gi.repository.Gtk import Align, Label, SignalListItemFactory, StringList
-<<<<<<< HEAD
-from gi.repository.Adw import ComboRow, PreferencesGroup, SwitchRow
-=======
 from gi.repository.Adw import ComboRow, PreferencesGroup, SpinRow, SwitchRow
->>>>>>> 7e7c759d
 
 
 class HomeAssistantAction(HomeAssistantActionBase):
@@ -113,22 +109,6 @@
 
         rows: list = super().get_config_rows()
 
-<<<<<<< HEAD
-        combo_factory = SignalListItemFactory()
-        combo_factory.connect('setup', self._factory_setup)
-        combo_factory.connect('bind', self._factory_bind)
-
-        self.domain_combo = ComboRow(title=lm.get("actions.home_assistant.domain.label"))
-        self.domain_combo.set_factory(combo_factory)
-
-        self.entity_combo = ComboRow(title=lm.get("actions.home_assistant.entity.label"))
-        self.entity_combo.set_sensitive(False)
-        self.entity_combo.set_factory(combo_factory)
-
-        self.service_combo = ComboRow(title=lm.get("actions.home_assistant.service.label"))
-        self.service_combo.set_sensitive(False)
-        self.service_combo.set_factory(combo_factory)
-=======
         self.combo_factory = SignalListItemFactory()
         self.combo_factory.connect(CONNECT_BIND, self._factory_bind)
 
@@ -149,7 +129,6 @@
             return [entity_group, service_group, icon_group, text_group, *rows]
 
         return [*rows, entity_group, service_group, icon_group, text_group]
->>>>>>> 7e7c759d
 
     def _get_entity_group(self) -> PreferencesGroup:
         self.entity_domain_combo = ComboRow(title=self.lm.get(LABEL_ENTITY_DOMAIN))
@@ -281,23 +260,6 @@
         settings[args[1]] = switch.get_active()
         self.set_settings(settings)
 
-<<<<<<< HEAD
-    def _factory_setup(self, _, item):
-        label = Label(halign=Align.END)
-        item.set_child(label)
-
-    def _factory_bind(self, _, item):
-        label = item.get_child()
-
-        entity_id = item.get_item().get_string()
-
-        friendly_name = self.plugin_base.backend.get_entity(entity_id).get("friendly_name", "")
-
-        label.set_text(entity_id)
-        label.set_tooltip_text(friendly_name if friendly_name else entity_id)
-
-    def on_change_domain(self, combo, *args):
-=======
         if args[1] == SETTING_ICON_SHOW_ICON:
             self.entity_updated(settings.get(SETTING_ENTITY_ENTITY))
 
@@ -318,7 +280,6 @@
         label.set_tooltip_text(friendly_name if friendly_name else text)
 
     def on_change_domain(self, combo, _):
->>>>>>> 7e7c759d
         settings = self.get_settings()
 
         old_domain = settings.setdefault(SETTING_ENTITY_DOMAIN, EMPTY_STRING)
